--- conflicted
+++ resolved
@@ -32,21 +32,7 @@
 	                        & \quad + U_{ventanas} \cdot A_{ventanas} \cdot (T_{habitacion_k} - T_{amb_k}) = 0                                 & \forall k > 0
 \end{align}
 
-<<<<<<< HEAD
 con límites
-=======
-con las mismas condiciones iniciales
-
-\begin{align}
-	 & e_0 = \text{SOC}_{min} \cdot e_{max} \\
-	 & T_{cond_0} = 296.56 [K]              \\
-	 & T_{tanque_0} = 296.05[K]             \\
-	 & T_{suelo_0} = 295.27[K]              \\
-	 & T_{habitacion_0} = 293.47[K]         \\
-\end{align}
-
-y límites
->>>>>>> 70c8657e
 
 \begin{align}
 	 & T_{objetivo} \leq T_{habitacion_k} \leq 500[K]                                    & \forall k \\
@@ -56,7 +42,6 @@
 	 & -P_{bat_{max}} \leq P_{bat_k} \leq P_{bat_{max}} \quad                            & \forall k \\
 	 & -P_{red_{max}} \leq P_{red_k} \leq P_{red_{max}} \quad                            & \forall k \\
 	 & 0 \leq \dot{m}_{cond_k} \leq \dot{m}_{cond_{max}} \quad                           & \forall k \\
-<<<<<<< HEAD
 	 & 0 \leq \dot{m}_{cale_k} \leq \dot{m}_{cale_{max}} \quad                           & \forall k \\
 	 & 0 \leq e_{max} [kWh] \leq 100                                                                 \\
 	 & 0 \leq P_{solar_{max}} [kW] \leq 20                                                           \\
@@ -74,12 +59,6 @@
 	 & T_{habitacion_0} = 293.47[K]         \\
 \end{align}
 
-
-=======
-	 & 0 \leq \dot{m}_{cale_k} \leq \dot{m}_{cale_{max}} \quad                           & \forall k
-\end{align}
-
->>>>>>> 70c8657e
 donde $P_{bomba_{max}}$, $e_{max}$, $P_{red_{max}}$ son variables de diseño
 pertenecientes al vector $\mathbf{x}$, y el volumen del tanque de agua no
 aparece explícitamente, pero en la condición \eqref{eq:sizing_dae2} se emplea
@@ -109,10 +88,7 @@
 \end{table}
 
 
-<<<<<<< HEAD
 \clearpage
-=======
->>>>>>> 70c8657e
 \subsection{Autoconsumo con compensación}
 
 Exactamente la formulación que acabamos de ver en
@@ -126,7 +102,6 @@
 lo tendremos el próximo año.
 
 Por tanto, la optimización para el año completo (2022), se muestran en la
-<<<<<<< HEAD
 figura \ref{fig:sizing_regulated_full_year} y cuadro \ref{tab:sizing_regulated_full_year}.
 
 \begin{figure}[h] \centering
@@ -134,20 +109,10 @@
 	\includesvg[width=0.92\textwidth]{./capitulos/resultados_discusion/images/sizing_regulated_full_year}
 	\caption{Control y dimensionamiento para el año 2022 con autoconsumo.}
 	\label{fig:sizing_regulated_full_year}
-=======
-figura \ref{fig:regulated_year} y cuadro \ref{tab:regulated_year}.
-
-\begin{figure}[h] \centering
-	\centering
-	\includesvg[width=0.92\textwidth]{./capitulos/resultados_discusion/images/control_sand_30_days}
-	\caption{Control óptimo para los 30 primeros días del año 2022, método 'all-at-once'.}
-	\label{fig:regulated_year}
->>>>>>> 70c8657e
 \end{figure}
 
 \begin{table}[ht]
 	\centering
-<<<<<<< HEAD
 	\caption{Datos para ejecución mostrada en la figura \ref{fig:sizing_regulated_full_year}}
 	\label{tab:sizing_regulated_full_year}
 	\begin{tabular}{@{}lcc@{}}
@@ -232,42 +197,13 @@
 		Potencia máxima contratada (kW)           & 13.30  \\
 		Capacidad baterías (kWh)                  & 2.59   \\
 		Volumen depósito ($m^3$)                  & 0.001  \\
-=======
-	\caption{Datos para ejecución mostrada en la figura \ref{fig:regulated_year}}
-	\label{tab:regulated_year}
-	\begin{tabular}{@{}lcc@{}}
-		\toprule
-		Parámetro                                                 & Valor \\
-		\midrule
-		Número de iteraciones realizadas                          & 300   \\
-		Tiempo total (segundos)                                   & 396   \\
-		Número de pasos                                           & 2592  \\
-		Número de variables de diseño                             & 23328 \\
-		Número de elementos en matrices dispersas (Igualdades)    & 54416 \\
-		Número de elementos en matrices dispersas (Desigualdades) & 7774  \\
-		\midrule
-		Valor de la función objetivo                              & 85.92 \\
-		\midrule
-		Coste fijo de energía                                     & 16.06 \\
-		Coste variable de energía                                 & 43.17 \\
-		Coste de depreciación de batería                          & 2.48  \\
-		Coste de depreciación de paneles solares                  & 14.31 \\
-		Coste de depreciación de bomba de calor                   & 5.08  \\
-		Coste de depreciación de depósito de agua                 & 4.87  \\
->>>>>>> 70c8657e
 		\bottomrule
 	\end{tabular}
 \end{table}
 
-<<<<<<< HEAD
 se instala potencia solar hasta ocupar todo el espacio disponible en el tejado
 de la vivienda. Ahora se emplea un poco de almacenamiento eléctrico (baterías).
 
-=======
-
-\clearpage
-\subsection{Autoconsumo con compensación ilimitada}
->>>>>>> 70c8657e
 
 \clearpage
 \subsection{Sistema off-grid}